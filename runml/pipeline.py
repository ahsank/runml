--- conflicted
+++ resolved
@@ -283,10 +283,7 @@
     mod.load()
 
 
-<<<<<<< HEAD
-=======
   df = getStatFrame()
->>>>>>> 6909ef0d
   rows = []
   results = {}
 
@@ -313,19 +310,6 @@
 
   return pd.DataFrame(rows), results
 
-<<<<<<< HEAD
-
-def testOnce():
-    from runml import findata
-    tickers = ['AAL', 'ADI', 'ALB', 'ANF', 'APO', 'AQN', 'ARCH', 'ARE']
-    findata.EPOCHS=20
-
-    mod = RateReturnOnly(FeatureSeq([AddDayMonth(), AddVWap(), AddMA(200)]))
-    lossfn = "huber_loss"
-    df = runModelCombined(tickers, 'test-2a', mod, True, loss=lossfn)[0]
-    df = runModelCombined(tickers, 'test-2a', mod, False, loss=lossfn)[0]
-    return df
-=======
 # Add adjhigh, adjlow
 # Train for them
 
@@ -360,5 +344,4 @@
 
   finaldf = pd.concat(dfs)
   return finaldf.set_index(['Ticker', 'Target']);
-  return finaldf
->>>>>>> 6909ef0d
+  return finaldf