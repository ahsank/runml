--- conflicted
+++ resolved
@@ -6,11 +6,7 @@
 from setuptools import setup
 
 setup(name='runml',
-<<<<<<< HEAD
-      version='0.0.6',
-=======
       version='0.0.8',
->>>>>>> 6909ef0d
       description='Run Machine learning tensorflow model to predict sequence',
       url='https://github.com/ahsank/runml',
       author='Ahsan Khan',
